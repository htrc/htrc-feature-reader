from __future__ import unicode_literals

import warnings
import logging
import pandas as pd
import numpy as np
import pymarc
from six import iteritems, StringIO, BytesIO
import codecs
import os
import types
import bz2

try:
    import rapidjson as json
except ImportError:
    import json

import requests

from . import utils, resolvers
from .resolvers import resolver_nicknames

SECREF = ['header', 'body', 'footer']

class MissingDataError(Exception):
    pass

class BaseFileHandler(object):
    
    def __init__(self, id = None, id_resolver = None, mode = 'rb', **kwargs):
        '''
        Base class for volume reading.
        '''

        self.id = id
        self.meta = dict(id=id)        

        self.args = kwargs
        self.mode = mode

        # This needs to happen somehwere before here.
        assert(isinstance(id_resolver, resolvers.IdResolver))
        
        # Handle default compression
        """
        if self.compression == 'default':
            if isinstance(id_resolver, resolvers.IdResolver):
                # First choice; inherit from the resolver.
                self.compression = id_resolver.compression
            elif self.format == "json":
                # bz2 default for local files, 'json' for remote.
                if id_resolver == 'http':
                    self.compression = None
                elif isinstance(id_resolver, resolvers.HttpResolver):
                    self.compression = None
                else:
                    self.compression = "bz2"
            elif self.format == 'parquet':
                self.compression = "snappy"
            else:
                raise
        
        self.resolver = self._init_resolver(id_resolver, compression=self.compression, **kwargs)
        """

        self.id_resolver = id_resolver
#        self.compression = id_resolver.compression
        
        if 'load' in self.args and self.args['load'] == False:
            return
        
        
        assert( mode in ['wb', 'rb'] )
        if mode.startswith('w'):
            # No need to parse in write mode.
            return
        
        self.parse(**kwargs)
        
    def __init_resolver(self, id_resolver, format=None, **kwargs):
        """
        DELETE
        """
        if not format:
            format = self.format
        
        if isinstance(id_resolver, resolvers.IdResolver):
            return id_resolver
            
        elif isinstance(id_resolver, types.FunctionType):
            """
            Any arbitrary function can be made into a resolver
            by turning it into a class
            """
            logging.debug("Building class to handle retrieval")
            
            class Dummy():
                def __init__(self):
                    pass
                def open(self, **kwargs):
                    return id_resolver(**kwargs)
                
            return Dummy()
            
        elif isinstance(id_resolver, str):
            try:
                return resolver_nicknames[id_resolver](format = format, **kwargs)
            except KeyError:
<<<<<<< HEAD
                raise TypeError("""Id resolver strings must be
                one of the strings {}""".format(", ".join(list(resolver_nicknames.keys()))))
        raise TypeError("""Id resolver must be a function, htrc_features.IdResolver, or
        one of the strings {}""".format(", ".join(list(resolver_nicknames.keys()))))            
=======
                raise TypeError("""Id resolver must be a function, htrc_features.IdResolver, or
                one of the strings {}. If you think you did it correctly, it's possible you're using
                reloading code with a relative import.""".format(", ".join(list(resolver_nicknames.keys()))))
>>>>>>> b44fbf9d

    def parse(self, **kwargs):
        '''
        Save any info that needs to be held at init time for
        parsing. In some cases, little needs to be saved before methods
        like _make_tokencount_df need to be run.
        '''
        pass
    
    def _make_tokencount_df(self):
        pass
    
    def _make_line_char_df(self):
        pass
    
    def _make_section_feature_df(self):
        pass
    
    def _make_page_feature_df(self):
        pass
    
    def _parse_meta(self):
        pass
    
class JsonFileHandler(BaseFileHandler):
    SUPPORTED_SCHEMA = ['3.0']
    METADATA_FIELDS = [('schemaVersion', 'schema_version'), ('dateCreated', 'date_created'),
                       ('title', 'title'), ('pubDate', 'pub_date'), ('language', 'language'),
                       ('htBibUrl', 'ht_bib_url'), ('handleUrl', 'handle_url'),
                       ('oclc', 'oclc'), ('imprint', 'imprint'), ('names', 'names'),
                       ('classification', 'classification'),
                       ('typeOfResource', 'type_of_resource'), ('issuance', 'issuance'),
                       ('genre', 'genre'), ("bibliographicFormat", "bibliographic_format"),
                       ("pubPlace", "pub_place"), ("governmentDocument", "government_document"),
                       ("sourceInstitution", "source_institution"),
                       ("enumerationChronology", "enumeration_chronology"),
                       ("hathitrustRecordNumber", "hathitrust_record_number"),
                       ("rightsAttributes", "rights_attributes"),
                       ("accessProfile", "access_profile"),
                       ("volumeIdentifier", "volume_identifier"),
                       ("sourceInstitutionRecordNumber", "source_institution_record_number"),
                       ("isbn", "isbn"), ("issn", "issn"), ("lccn", "lccn"),
                       ("lastUpdateDate", "last_update_date")
                      ]
    ''' List of metadata fields, with their pythonic name mapping. '''
    
    BASIC_FIELDS = [('pageCount', 'page_count')]
    ''' List of fields which return primitive values in the schema, as tuples
    with (CamelCase, lower_with_under) mapping.
    '''
    
    PAGE_FIELDS =  ['seq', 'languages']
    SECTION_FIELDS =  ['tokenCount', 'lineCount', 'emptyLineCount',
                             'capAlphaSeq', 'sentenceCount']

    
    def __init__(self, id, id_resolver, compression = 'default', **kwargs):

        self.meta = dict(id=None, handle_url=None)
        self.format = "json"
        self.id = id
        self._schema = None
        self._pages = None


        # parsing and reading are called here.
        super().__init__(id, id_resolver = id_resolver, compression = compression, **kwargs)
        
    
    def write(self, outside_volume, compression='default', mode='wb', **kwargs):

        if compression == "default":
            compression = self.id_resolver.compression
            
        if outside_volume.parser.format != "json":
            raise TypeError("Can only write to json from other json, because"
                            "data is lost in creating the parquet files.")

        if (outside_volume.id_resolver.compression == self.id_resolver.compression) and (self.id_resolver.compression != "default"):
            skip_compression = True
        else:
            skip_compression = False
            
        json_bytestring = outside_volume.parser._parse_json(object = False, skip_compression = skip_compression)

        with self.id_resolver as context:
            with context.open(self.id, compression = context.compression, format = 'json',
                                skip_compression = skip_compression, mode=mode,
                                **kwargs) as fout:
                fout.write(json_bytestring)


    def read(self, **kwargs):
        '''
        Load JSON for a path. Allows remote files in addition to local ones. 
        Returns: string of json.
        '''
        pass
    
    def _parse_json(self, compression='default', **kwargs):
        id = self.id
        resolver = self.id_resolver
        if compression is 'default':
            compression = self.id_resolver.compression
        
        for k in self.args:
            if not k in kwargs:
                kwargs[k] = self.args[k]
        with resolver.open(id, **kwargs) as fin:
            rawjson = fin.read()

            if "object" in kwargs and kwargs['object'] == False:
                return rawjson

            if isinstance(rawjson, BytesIO):
                rawjson = rawjson.decode()
            return json.loads(rawjson)
        
    def parse(self, **kwargs):
        
        obj = self._parse_json()

        self._schema = obj['features']['schemaVersion']
        if self._schema not in self.SUPPORTED_SCHEMA:
            logging.warning('Schema version of imported (%s) file does not match '
                         'the supported versions (%s). Update your files or use an older '
                         'version of the library' %
                         (obj['features']['schemaVersion'],
                          self.SUPPORTED_SCHEMA))
            
        self._pages = obj['features']['pages']
        
        # Anything in self.meta becomes an attribute in the volume
        self.meta = dict(id=obj['id'])
        
        # Expand basic values to properties
        for key, pythonkey in self.METADATA_FIELDS:
            if key in obj['metadata']:
                self.meta[pythonkey] = obj['metadata'][key]
        for key, pythonkey in self.BASIC_FIELDS:
            if key in obj['features']:
                self.meta[pythonkey] = obj['features'][key]
        
        if 'language' in self.meta:
            if (self._schema in ['2.0', '3.0']) and (self.meta['language'] in ['jpn', 'chi']):
                logging.warning("This version of the EF dataset has a tokenization bug "
                            "for Chinese and Japanese. See " "https://wiki.htrc.illinois.edu/display/COM/Extracted+Features+Dataset#ExtractedFeaturesDataset-issues")
        
        # TODO collect while iterating earlier
        self.seqs = [int(page['seq']) for page in self._pages]
    
    def _parse_meta(self):
        pass
    
    def _make_page_feature_df(self):
        # Parse basic page features
        # saves a DF to self.page_features where the index is the seq
        # number and the columns are the values of PAGE_FIELDS
        page_features = pd.DataFrame([{k:v for k,v in page.items() 
                                   if k in self.PAGE_FIELDS} 
                                  for page in self._pages])
        page_features['seq'] = pd.to_numeric(page_features['seq'])
        page_features = page_features.rename(columns={'seq':'page'})
        return page_features.set_index('page')
        
    def _make_section_feature_df(self):
        # Parse non-token section-specific features
        # saves a DF to self.section_features where the index is
        # (seq, section) and the columns are the values of
        # section_feature_list
        collector = []
        for page in self._pages:
            for sec in SECREF:
                row = { feat: page[sec][feat] 
                       for feat in self.SECTION_FIELDS }
                row['page'] = int(page['seq'])
                row['section'] = sec
                collector.append(row)
        return pd.DataFrame(collector).set_index(['page', 'section'])
    
    @property
    def token_freqs(self):
        ''' Returns a dataframe of page / section /count '''
        if not hasattr(self, "_token_freqs"):
            d = [{'page': int(page['seq']), 'section': sec,
                 'count':page[sec]['tokenCount']} for page 
                 in self._pages for sec in SECREF]
            self._token_freqs = pd.DataFrame(d).set_index(['page', 'section']).sort_index()
        return self._token_freqs
        
    def _make_tokencount_df(self, pages=False):
        '''
        Returns a Pandas dataframe of:
            page / section / place(i.e. begin/end) / char / count
            
        If no page JSON is provided, internal representation will be used.
        '''
        if not pages:
            pages = self._pages

        tname = 'tokenPosCount'

        # Make structured numpy array
        # Because it is typed, this approach is ~40x faster than earlier
        # methods
        m = sum([page['tokenCount'] for page in pages])
        arr = np.zeros(m, dtype=[(str('page'), str('u8')),
                                 (str('section'), str('U6')),
                                 (str('token'), str('U64')),
                                 (str('pos'), str('U6')),
                                 (str('count'), str('u4'))])
        i = 0
        for page in pages:
            for sec in ['header', 'body', 'footer']:
                for token, posvalues in iteritems(page[sec][tname]):
                    for pos, value in iteritems(posvalues):
                        arr[i] = (page['seq'], sec, token, pos, value)
                        i += 1
                        if (i > m+1):
                            logging.error("This volume has more token info "
                                          "than the internal representation "
                                          "allows. Email organisciak@gmail.com"
                                          "to let the library author know!")

        # Create a DataFrame
        df = pd.DataFrame(arr[:i]).set_index(['page', 'section',
                                              'token', 'pos'])
        df.sort_index(inplace=True, level=0, sort_remaining=True)
        return df
            
    def _make_line_char_df(self, pages=False):
        '''
        Returns a Pandas dataframe of:
            page / section / place(i.e. begin/end) / char / count

        Provide an array of pages that hold beginLineChars and endLineChars.
        '''
        
        # Default to using the internal _pages json, but allow for
        # Parsing function to be used independently
        if not pages:
            pages = self._pages

        if self._schema == '3.0':
            logging.warning("Adapted to erroneous key names in schema 3.0.")
            place_key = [('begin', 'beginCharCounts'), ('end', 'endCharCount')]
        else:
            place_key = [('begin', 'beginLineChars'), ('end', 'endLineChars')]
           
        
        # Make structured numpy array
        # Because it is typed, this approach is ~40x faster than earlier
        # methods
        m = len(pages) * 3 * 2  # Pages * section types * places
        arr = np.zeros(int(m*100), dtype=[(str('page'), str('u8')),
                                          (str('section'), str('U6')),
                                          (str('place'), str('U5')),
                                          (str('char'), str('U1')),
                                          (str('count'), str('u8'))])
        i = 0
        for page in pages:
            for sec in ['header', 'body', 'footer']:
                for place, json_key in  place_key:
                    for char, value in iteritems(page[sec][json_key]):
                        arr[i] = (page['seq'], sec, place, char, value)
                        i += 1

        # Create a DataFrame
        df = pd.DataFrame(arr[:i]).set_index(['page', 'section',
                                              'place', 'char'])
        df.sort_index(0, inplace=True)
        return df
    
class ParquetFileHandler(BaseFileHandler):
    '''
        This Volume parser allows for Feature Reader data to be loaded from a
        parquet format, which allows JSON decompression, parsing, and processing
        to be avoided.
        
        The FeatureReader files that can be loaded are the same ones used internally:
        metadata (as JSON), token counts, line character counts, and
        page+section level features. The non-section specific features aren't supported.
        
        These are essentially what is held internally in a Volume (vol.parser.meta,
        vol._tokencounts, vol._line_chars, vol._section_features) so 
        this parser doesn't provide much fanciness beyond loading.
        
        The 'token_kwargs' is used only for writing new files; it sets the rules for what
        will be written out.

        It is recommended to use an id-based id_resolver with this class. Path-based
        resolvers cannot transparently resolve all four files with a single file path.
        
    '''
        
    
    def __init__(self, id, id_resolver, mode = 'rb', token_kwargs = 'default', compression = 'snappy', **kwargs):

        self.format = "parquet"
#        self.id = id
#        self.id_resolver = id_resolver
#        self.mode = mode
        self.token_kwargs = token_kwargs
        if self.token_kwargs == 'default':
            if id_resolver.token_kwargs != 'default':
                self.token_kwargs = id_resolver.token_kwargs
        
        if self.token_kwargs != 'default':
            logging.debug("Using non-default tokenization for writing")

        super().__init__(id = id, id_resolver = id_resolver, compression = compression,
                         mode = mode, token_kwargs = token_kwargs, **kwargs)
    
    def parse(self, **kwargs):
        
        try:
            with self.id_resolver.open(self.id, suffix = "meta", format = "json", compression = None) as meta_buffer:
                self.meta = json.loads(meta_buffer.read().decode("utf-8"))
        except:
            self.meta = dict(id=self.id, title=self.id)
            
        if not self.meta['id']:
            self.meta['id'] = htrc_features.utils.extract_htid(self.id)
        
        if not 'handle_url' in self.meta or not self.meta['handle_url']:
            self.meta['handle_url'] = "http://hdl.handle.net/2027/%s" % self.meta['id']
            
        if not 'title' in self.meta or not self.meta['title']:
            self.meta['title'] = self.meta['id']

    def write(self, volume, files = ['meta', 'tokens'],
              mode='wb', compression="default", indexed=True,
              token_kwargs="default",
              **kwargs):
        '''

        Save the internal representations of feature data to parquet, and the metadata to json,
        using the naming convention used by ParquetFileHandler.
        
        The primary use is for converting the feature files to something more efficient. By default,
        only metadata and tokencounts are saved.
        
        files lists which files you want to get. Default is 'meta', and 'tokens'.
        Also allowed are 'chars' (character counts) and 'section_features'


        'volume' is an object of the 'Volume' class which will be used for data. It will
        almost certainly need to come from a true JSON file.

        Saving page features is currently unsupported, as it's an ill-fit for parquet. This is currently
        just the language-inferences for each page - everything else is in section features 
        (page by body/header/footer).
        
        Since Volumes partially support incomplete dataframes, you can pass Volume.tokenlist arguments
        as a dict with token_kwargs. For example, if you want to save a representation with only body
        information, drop the 'section' level of the index, and fold part-of-speech counts, you can pass
        token_kwargs=dict(section='body', drop_section=True, pos=False).
        '''

        if token_kwargs == "default":
            if self.token_kwargs is not None and self.token_kwargs != "default":
                token_kwargs = self.token_kwargs
            else:
                token_kwargs = dict(section='all', drop_section=False)
                
        if compression == "default":
            compression = self.id_resolver.compression

        if len(files) == 0:
            logging.warning("You're not saving anything with save_parquet")
            return

        for f in files:
            assert(f in ['meta', 'tokens', 'chars', 'section_features'])
        
        with self.id_resolver as resolver:
            """
            This context handling matters to ensure--eg--zipfiles are closed
            after writing.
            """
            if 'meta' in files:
                metastring = json.dumps(volume.parser.meta).encode("utf-8")
                with resolver.open( self.id, format = "json",
                                         compression = None, suffix = 'meta', mode=mode,
                                         **kwargs) as fout:
                    fout.write(metastring)

        with self.id_resolver as resolver:                    
            if 'tokens' in files:
                try:
                    feats = volume.tokenlist(**token_kwargs)
                except:
                    raise
                    # If the internal representation is incomplete, returning the above may fail,
                    # but the cache may have an acceptable dataset to return
                    feats = volume._tokencounts
                if not indexed:
                    feats = feats.reset_index()
                    
                if not feats.empty:
                    with resolver.open(id = self.id, suffix = 'tokens', mode=mode, **kwargs) as fout:
                        feats.to_parquet(fout, compression=compression, index = indexed)
                        
        with self.id_resolver as resolver:
            if 'section_features' in files:
                feats = volume.section_features(section='all')
                if not feats.empty:
                    with resolver.open(id = self.id, suffix = 'section', mode=mode, **kwargs) as fout:
                        feats.to_parquet(fout, compression=compression, index = indexed)
                        
        with self.id_resolver as resolver:
            if 'chars' in files:
                feats = volume.line_chars()
                if not feats.empty:
                    with resolver.open(id = self.id, suffix = 'chars', mode=mode, **kwargs) as fout:
                        feats.to_parquet(fout, compression=compression, index = indexed)

    def _make_tokencount_df(self):
        try:
            with self.id_resolver.open(id = self.id, suffix = 'tokens', format = 'parquet') as fin:
                df = pd.read_parquet(fin)
        except IOError:
            raise MissingDataError("No token information available")
            
        indcols = [col for col in ['page', 'section', 'token', 'lowercase', 'pos'] if col in df.columns]
        if len(indcols):
            df = df.set_index(indcols)
        return df
    
    def _make_line_char_df(self):
        try:
            with self.id_resolver.open(id = self.id, suffix = 'chars', format = 'parquet') as fin:
                df = pd.read_parquet(fin)
                return df 
        except IOError:
            raise MissingDataError("No line char information available")
        
    def _make_section_feature_df(self):
        try:
            with self.id_resolver.open(id = self.id, suffix = 'section', format = 'parquet') as fin:
                df = pd.read_parquet(fin)
            return df 
        except IOError:
            raise MissingDataError("No section information available")
        
    def _make_page_feature_df(self):
        raise Exception("parquet parser doesn't support non-token, non-section page features")

    def _parse_meta(self):
        pass
    <|MERGE_RESOLUTION|>--- conflicted
+++ resolved
@@ -107,16 +107,11 @@
             try:
                 return resolver_nicknames[id_resolver](format = format, **kwargs)
             except KeyError:
-<<<<<<< HEAD
                 raise TypeError("""Id resolver strings must be
                 one of the strings {}""".format(", ".join(list(resolver_nicknames.keys()))))
         raise TypeError("""Id resolver must be a function, htrc_features.IdResolver, or
-        one of the strings {}""".format(", ".join(list(resolver_nicknames.keys()))))            
-=======
-                raise TypeError("""Id resolver must be a function, htrc_features.IdResolver, or
-                one of the strings {}. If you think you did it correctly, it's possible you're using
-                reloading code with a relative import.""".format(", ".join(list(resolver_nicknames.keys()))))
->>>>>>> b44fbf9d
+        one of the strings {}. If you think you did it correctly, it's possible you're using
+                reloading code with a relative import.""".format(", ".join(list(resolver_nicknames.keys()))))            
 
     def parse(self, **kwargs):
         '''
