from __future__ import unicode_literals

import sys
PY3 = (sys.version_info[0] >= 3)

import logging
import pandas as pd
import numpy as np
import pymarc
from six import iteritems, StringIO, BytesIO
import codecs
import os

try:
    import ujson as json
except ImportError:
    import json
import requests


if PY3:
    from urllib.request import urlopen as _urlopen
    from urllib.parse import urlparse as parse_url
    from urllib.error import HTTPError
else:
    from urlparse import urlparse as parse_url
    from urllib2 import urlopen as _urlopen
    from urllib2 import HTTPError

try:
    import bz2file as bz2
except ImportError:
    import bz2
    if not PY3:
        logging.warning("Loading volumes from a URL will not work in Python 2 unless you install bz2file")

# UTILS
SECREF = ['header', 'body', 'footer']


def group_tokenlist(in_df, pages=True, section='all', case=True, pos=True,
                    page_freq=False):
    '''
        Return a token count dataframe with requested folding.

        pages[bool]: If true, keep pages. If false, combine all pages.
        section[string]: 'header', 'body', 'footer' will only return those
            sections. 'all' will return all info, unfolded. 'group' combines
            all sections info. If in_df has no section column,
            this arg is ignored,
        case[bool]: If true, return case-sensitive token counts.
        pos[bool]: If true, return tokens facets by part-of-speech.
        page_freq[bool]: If true, will simply count whether or not a token is
        on a page. Defaults to false.
    '''
    groups = []
    if pages:
        assert 'page' in in_df.index.names
        groups.append('page')

    if 'section' not in in_df.index.names:
        section = 'ignore'

    if section == 'all':
        groups.append('section')
    elif section in SECREF:
        assert 'section' in in_df.index.names
        groups.append('section')
        
    groups.append('token' if case else 'lowercase')

    if pos:
        assert 'pos' in in_df.index.names
        groups.append('pos')

    if in_df.empty:
        return pd.DataFrame([], columns=groups)

    if section in ['all', 'group', 'ignore']:
        df = in_df
    elif section in SECREF:
        idx = pd.IndexSlice
        try:
            df = in_df.loc[idx[:, section, :, :], ]
        except KeyError:
            logging.debug("Section {} not available".format(section))
            df = pd.DataFrame([], columns=groups+['count'])\
                   .set_index(groups)
            return df
    else:
        logging.error("Invalid section argument: {}".format(section))
        return

    if not case and 'lowercase' not in in_df.index.names:
        # Replace our df reference to a copy.
        df = df.copy()
        logging.debug('Adding lowercase column')
        df.insert(len(df.columns), 'lowercase',
                  df.index.get_level_values('token').str.lower())
    elif case:
        assert 'token' in in_df.index.names

    # Check if we need to group anything
    if groups == in_df.index.names:
        if page_freq:
            pd.options.mode.chained_assignment = None
            df['count'] = 1
            pd.options.mode.chained_assignment = 'warn'
        return df
    else:
        if not page_freq:
            return df.reset_index().groupby(groups).sum()[['count']]
        elif page_freq and 'page' in groups:
            df = df.reset_index().groupby(groups).sum()[['count']]
            pd.options.mode.chained_assignment = None
            df['count'] = 1
            pd.options.mode.chained_assignment = 'warn'
            return df
        elif page_freq and 'page' not in groups:
            # We'll have to group page-level, then group again
            def set_to_one(x):
                x['count'] = 1
                return x
            return df.reset_index().groupby(['page']+groups).apply(set_to_one)\
                     .groupby(groups).sum()[['count']]

def fold_pages(page_list, chunkname):
    '''
    Fold the tokenlist from a provided list of page tokenlists,
    replacing the page with a named 'chunk'
    '''
    chunk = pd.concat(page_list, sort=False)
    indexnames = chunk.index.names
    newindex = [v if v != 'page' else 'chunk'  for v in indexnames]
    
    chunk['chunk'] = chunkname
    grouped = chunk.reset_index().groupby(newindex)[['count']].sum()
    return grouped
        
def group_linechars(df, section='all', place='all'):

    # Set up grouping
    groups = ['page']
    if section in SECREF + ['all']:
        groups.append('section')
    if place in ['begin', 'end', 'all']:
        groups.append('place')
    groups.append('character')

    # Set up slicing
    slices = [slice(None)]
    if section in ['all', 'group']:
        slices.append(slice(None))
    elif section in SECREF:
        slices.append([section])
    if place in ['begin', 'end']:
        slices.append([place])
    elif place in ['group', 'all']:
        # It's hard to imagine a use for place='group', but adding for
        # completion
        slices.append(slice(None))

    if slices != [slice(None)] * 3:
            df = df.loc[tuple(slices), ]

    if groups == ['page', 'section', 'place', 'character']:
        return df
    else:
        return df.groupby(groups).sum()[['count']]

# CLASSES
class FeatureReader(object):

    def __init__(self, paths=None, ids=None, parser="json", **kwargs):
        '''
        A reader for Extracted Features Dataset files.
        
        parser: a VolumeParser class, or a string for a built in class (e.g.'json' or
        'parquet').
        
        paths: Filepaths to dataset files. The format will depend on 
        
        ids: HathiTrust IDs referred to files. Alternative to `paths`. By default will download
            json files behind the scenes.
        
        The other args depend on the parser. For the default jsonVolumeParser, allowable args
        are: `compressed`.
        '''
        
        # only one of paths or ids can be selected - otherwise it's not clear what to iterate
        # over. 
        assert (paths or ids) and not (paths and ids)
        
        if paths:
            self._online = False
            if type(paths) is list:
                self.paths = paths
            else:
                self.paths = [paths]
        else:
            self.paths = False
        
        if ids:
            if type(ids) is list:
                self.ids = ids
            else:
                self.ids = [ids]
        else:
            self.ids = False

        self.index = 0
        
        if parser == 'json':
            self.parser_class = jsonVolumeParser
        elif issubclass(parser, htrc_features.baseVolumeParser):
            self.parser_class = parser
        else:
            raise Exception("No valid parser defined.")
        
        self.parser_kwargs = kwargs

    def __iter__(self):
        return self.volumes()
    
    def __len__(self):
        return len(self.paths)

    def __str__(self):
        return "HTRC Feature Reader with %d paths loaded" % (len(self.paths))

    def volumes(self):
        ''' Generator for returning Volume objects '''
        if self.ids:
            for id in self.ids:
                yield Volume(path=False, id=id, parser=self.parser_class, **self.parser_kwargs)
        elif self.paths:
            for path in self.paths:
                yield Volume(path, id=False, parser=self.parser_class, **self.parser_kwargs)
        else:
            raise

    def jsons(self):
        ''' Generator for returning decompressed, parsed json dictionaries
        for volumes. Convenience function for when the FeatureReader objects
        are not needed. '''
        if 'compressed' in self.parser_kwargs:
            compressed = self.parser_kwargs['compressed']
        else:
            compressed = True
        for path in self.paths:
            yield jsonVolumeParser.read(None, path_or_url = path, compressed=compressed)

    def first(self):
        ''' Return first volume from Feature Reader. This is a convenience
        feature for single volume imports or to quickly get a volume for
        testing.'''
        return next(self.volumes())
    
    def __repr__(self):
        if self.paths:
            if len(self.paths) > 1:
                return "<%d path FeatureReader (%s to %s)>" % (len(self.paths), self.paths[0], self.paths[-1])
            elif len(self.paths) == 0:
                return "<Empty FeatureReader>"
            else:
                return "<FeatureReader for %s>" % self.paths[0]
        elif self.ids:
            if len(self.ids) > 1:
                return "<%d path FeatureReader (%s to %s)>" % (len(self.ids), self.ids[0], self.ids[-1])
            elif len(self.ids) == 0:
                return "<Empty FeatureReader>"
            else:
                return "<FeatureReader for %s>" % self.ids[0]
        
    def __str__(self):
        return "<%d path FeatureReader>" % (len(self.ids))

class baseVolumeParser(object):
    
    def __init__(self, path=False, id=False, **kwargs):
        ''' Base class for volume reading.'''
        self.meta = dict(id=None)
        
        # Example init process
        output = self.read(path, id, **kwargs)
        self.parse(output)
    
    def read(self):
        ''' Args can be dependent on individual parser.'''
        pass
    
    def parse(self):
        ''' Save any info that needs to be held at init time for parsing. In some cases,
        little needs to be saved before methods like _make_tokencount_df need to be run.
        '''
        pass
    
    def _make_tokencount_df(self):
        pass
    
    def _make_line_char_df(self):
        pass
    
    def _make_section_feature_df(self):
        pass
    
    def _make_page_feature_df(self):
        pass
    
    def _parse_meta(self):
        pass
        
        
class jsonVolumeParser(baseVolumeParser):
    SUPPORTED_SCHEMA = ['3.0']
    METADATA_FIELDS = [('schemaVersion', 'schema_version'), ('dateCreated', 'date_created'),
                       ('title', 'title'), ('pubDate', 'pub_date'), ('language', 'language'),
                       ('htBibUrl', 'ht_bib_url'), ('handleUrl', 'handle_url'),
                       ('oclc', 'oclc'), ('imprint', 'imprint'), ('names', 'names'),
                       ('classification', 'classification'),
                       ('typeOfResource', 'type_of_resource'), ('issuance', 'issuance'),
                       ('genre', 'genre'), ("bibliographicFormat", "bibliographic_format"),
                       ("pubPlace", "pub_place"), ("governmentDocument", "government_document"),
                       ("sourceInstitution", "source_institution"),
                       ("enumerationChronology", "enumeration_chronology"),
                       ("hathitrustRecordNumber", "hathitrust_record_number"),
                       ("rightsAttributes", "rights_attributes"),
                       ("accessProfile", "access_profile"),
                       ("volumeIdentifier", "volume_identifier"),
                       ("sourceInstitutionRecordNumber", "source_institution_record_number"),
                       ("isbn", "isbn"), ("issn", "issn"), ("lccn", "lccn"),
                       ("lastUpdateDate", "last_update_date")
                      ]
    ''' List of metadata fields, with their pythonic name mapping. '''
    
    BASIC_FIELDS = [('pageCount', 'page_count')]
    ''' List of fields which return primitive values in the schema, as tuples
    with (CamelCase, lower_with_under) mapping.
    '''
    
    PAGE_FIELDS =  ['seq', 'languages']
    SECTION_FIELDS =  ['tokenCount', 'lineCount', 'emptyLineCount',
                             'capAlphaSeq', 'sentenceCount']
    DL_URL = "http://data.htrc.illinois.edu/htrc-ef-access/get?action=download-ids&id={0}&output=json"
    
    def __init__(self, path=False, id=False, compressed=True, **kwargs):
        self.meta = dict(id=None, handle_url=None)
        self._schema = None
        self._pages = None
        
        assert (path or id) and not (path and id)
        
        if id:
            path = self.DL_URL.format(id)
        
        obj = self.read(path, compressed, **kwargs)
        self.parse(obj)
    
    def read(self, path_or_url, compressed=True, **kwargs):
        ''' Load JSON for a path. Allows remote files in addition to local ones. 
            Returns: JSON object.
        '''
        if parse_url(path_or_url).scheme in ['http', 'https']:
            try:
                req = _urlopen(path_or_url)
                filename_or_buffer = BytesIO(req.read())
            except HTTPError:
                logging.exception("HTTP Error accessing %s" % path_or_url)
                raise
            compressed = False
        else:
            filename_or_buffer = path_or_url
        
        try:
            if compressed:
                f = bz2.BZ2File(filename_or_buffer)
            else:
                if (type(filename_or_buffer) != BytesIO) and not isinstance(filename_or_buffer, StringIO):
                    f = codecs.open(filename_or_buffer, 'r+', encoding="utf-8")
                else:
                    f = filename_or_buffer
            rawjson = f.readline()
            f.close()
        except IOError:
            logging.exception("Can't read %s. Did you pass the incorrect "
                              "'compressed=' argument?", path_or_url)
            raise
        except:
            print(compressed, type(filename_or_buffer))
            logging.exception("Can't open %s", path_or_url)
            raise

        try:
            # For Python3 compatibility, decode to str object
            if PY3 and (type(rawjson) != str):
                rawjson = rawjson.decode()
            volumejson = json.loads(rawjson)
        except:
            logging.exception("Problem reading JSON for %s. One common reason"
                              " for this error is an incorrect compressed= "
                              "argument", path_or_url)
            raise
        return volumejson
    
    def parse(self, obj):
        self._schema = obj['features']['schemaVersion']
        if self._schema not in self.SUPPORTED_SCHEMA:
            logging.warning('Schema version of imported (%s) file does not match '
                         'the supported versions (%s). Update your files or use an older '
                         'version of the library' %
                         (obj['features']['schemaVersion'],
                          self.SUPPORTED_SCHEMA))
            
        self._pages = obj['features']['pages']
        
        # Anything in self.meta becomes an attribute in the volume
        self.meta = dict(id=obj['id'])
        
        # Expand basic values to properties
        for key, pythonkey in self.METADATA_FIELDS:
            if key in obj['metadata']:
                self.meta[pythonkey] = obj['metadata'][key]
        for key, pythonkey in self.BASIC_FIELDS:
            if key in obj['features']:
                self.meta[pythonkey] = obj['features'][key]
        
        if 'language' in self.meta:
            if (self._schema in ['2.0', '3.0']) and (self.meta['language'] in ['jpn', 'chi']):
                logging.warning("This version of the EF dataset has a tokenization bug "
                            "for Chinese and Japanese. See " "https://wiki.htrc.illinois.edu/display/COM/Extracted+Features+Dataset#ExtractedFeaturesDataset-issues")
        
        # TODO collect while iterating earlier
        self.seqs = [int(page['seq']) for page in self._pages]
    
    def _parse_meta(self):
        pass
    
    def _make_page_feature_df(self):
        # Parse basic page features
        # saves a DF to self.page_features where the index is the seq
        # number and the columns are the values of PAGE_FIELDS
        page_features = pd.DataFrame([{k:v for k,v in page.items() 
                                   if k in self.PAGE_FIELDS} 
                                  for page in self._pages])
        page_features['seq'] = pd.to_numeric(page_features['seq'])
        page_features = page_features.rename(columns={'seq':'page'})
        return page_features.set_index('page')
        
    def _make_section_feature_df(self):
        # Parse non-token section-specific features
        # saves a DF to self.section_features where the index is
        # (seq, section) and the columns are the values of
        # section_feature_list
        collector = []
        for page in self._pages:
            for sec in SECREF:
                row = { feat: page[sec][feat] 
                       for feat in self.SECTION_FIELDS }
                row['page'] = int(page['seq'])
                row['section'] = sec
                collector.append(row)
        return pd.DataFrame(collector).set_index(['page', 'section'])
    
    @property
    def token_freqs(self):
        ''' Returns a dataframe of page / section /count '''
        if not self._token_freqs:
            d = [{'page': int(page['seq']), 'section': sec,
                 'count':page[sec]['tokenCount']} for page 
                 in self._pages for sec in SECREF]
            self._token_freqs = pd.DataFrame(d).set_index(['page', 'section']).sort_index()
        return self._token_freqs
        
    def _make_tokencount_df(self, pages=False):
        '''
        Returns a Pandas dataframe of:
            page / section / place(i.e. begin/end) / char / count
            
        If no page JSON is provided, internal representation will be used.
        '''
        if not pages:
            pages = self._pages

        tname = 'tokenPosCount'

        # Make structured numpy array
        # Because it is typed, this approach is ~40x faster than earlier
        # methods
        m = sum([page['tokenCount'] for page in pages])
        arr = np.zeros(m, dtype=[(str('page'), str('u8')),
                                 (str('section'), str('U6')),
                                 (str('token'), str('U64')),
                                 (str('pos'), str('U6')),
                                 (str('count'), str('u4'))])
        i = 0
        for page in pages:
            for sec in ['header', 'body', 'footer']:
                for token, posvalues in iteritems(page[sec][tname]):
                    for pos, value in iteritems(posvalues):
                        arr[i] = (page['seq'], sec, token, pos, value)
                        i += 1
                        if (i > m+1):
                            logging.error("This volume has more token info "
                                          "than the internal representation "
                                          "allows. Email organisciak@gmail.com"
                                          "to let the library author know!")

        # Create a DataFrame
        df = pd.DataFrame(arr[:i]).set_index(['page', 'section',
                                              'token', 'pos'])
        df.sort_index(inplace=True, level=0, sort_remaining=True)
        return df
            
    def _make_line_char_df(self, pages=False):
        '''
        Returns a Pandas dataframe of:
            page / section / place(i.e. begin/end) / char / count

        Provide an array of pages that hold beginLineChars and endLineChars.
        '''
        
        # Default to using the internal _pages json, but allow for
        # Parsing function to be used independently
        if not pages:
            pages = self._pages

        if self._schema == '3.0':
            logging.warning("Adapted to erroneous key names in schema 3.0.")
            place_key = [('begin', 'beginCharCounts'), ('end', 'endCharCount')]
        else:
            place_key = [('begin', 'beginLineChars'), ('end', 'endLineChars')]
           
        
        # Make structured numpy array
        # Because it is typed, this approach is ~40x faster than earlier
        # methods
        m = len(pages) * 3 * 2  # Pages * section types * places
        arr = np.zeros(int(m*100), dtype=[(str('page'), str('u8')),
                                          (str('section'), str('U6')),
                                          (str('place'), str('U5')),
                                          (str('char'), str('U1')),
                                          (str('count'), str('u8'))])
        i = 0
        for page in pages:
            for sec in ['header', 'body', 'footer']:
                for place, json_key in  place_key:
                    for char, value in iteritems(page[sec][json_key]):
                        arr[i] = (page['seq'], sec, place, char, value)
                        i += 1

        # Create a DataFrame
        df = pd.DataFrame(arr[:i]).set_index(['page', 'section',
                                              'place', 'char'])
        df.sort_index(0, inplace=True)
        return df
    
class parquetVolumeParser(baseVolumeParser):
    '''
        This Volume parser allows for Feature Reader data to be loaded from a
        parquet format, which allows JSON decompression, parsing, and processing
        to be avoided.
        
        The FeatureReader files that can be loaded are the same ones used internally:
        metadata (as JSON), token counts, line character counts, and
        page+section level features. The non-section specific features aren't supported.
        
        These are essentially what is held internally in a Volume (vol.parser.meta,
        vol._tokencounts, vol._line_chars, vol._section_features) so 
        this parser doesn't provide much fanciness beyond loading.
        
        TO LOAD DATA
        By default, the loading enforces a filename convention, and the path provided
        to the parser should avoid the file extension. The filename convention is
            - ../{htid}.meta.json
            - ../{htid}.tokens.parquet
            - ../{htid}.chars.parquet
            - ../{htid}.section.parquet
        
        If assume_filenames is False, you won't need to follow the filename convention, and
        instead provide a tuple of the filenames. This is not currently implemented.
    '''
        
    
    def __init__(self, path=False, id=False, assume_filenames=True, **kwargs):

        if id:
            raise Exception("id not currently supported in parquetVolumeParser")
        if not assume_filenames:
            raise Exception("assume_filenames currently cannot be false. See docstring "
                            "for parquetVolumeParser")
        
        self.meta_path = path + '.meta.json'
        self.token_path = path + '.tokens.parquet'
        self.char_path = path + '.chars.parquet'
        self.section_path = path + '.section.parquet'
        
        if os.path.exists(self.meta_path):
            with open(self.meta_path, mode='r') as f:
                self.meta = json.load(f)
        else:
            self.meta = dict(id=None, handle_url=None, title=None)
        
        self.read()
        self.parse()
    
    def read(self):
        pass
    
    def parse(self):
        if not self.meta['id']:
            # Parse from filename
            filename = os.path.split(self.tokencount_path)[-1]
            self.meta['id'] = os.path.splitext(filename)[0].replace("+", ":").replace("=", "/").replace(",", ".")
        
        if not self.meta['handle_url']:
            self.meta['handle_url'] = "http://hdl.handle.net/2027/%s" % self.meta['id']
            
        if not self.meta['title']:
            self.meta['title'] = self.meta['id']
    
    def _make_tokencount_df(self):
        if not os.path.exists(self.token_path):
            raise Exception("No token information available")
            
        df = pd.read_parquet(self.token_path)
        indcols = [col for col in ['page', 'section', 'token', 'lowercase', 'pos'] if col in df.columns]
        if len(indcols):
            df = df.set_index(indcols)
        return df
        
        return self._tokencount_df
        ''' Dummy: data already read at init and cached.'''
        return self._tokencount_df
    
    def _make_line_char_df(self):
        if not os.path.exists(self.char_path):
            raise Exception("No line char information available")
            
        df = pd.read_parquet(self.char_path)    
        return df 
        
    def _make_section_feature_df(self):
        if not os.path.exists(self.section_path):
            raise Exception("No page+section information available")
            
        df = pd.read_parquet(self.section_path)    
        return df 
    
    def _make_page_feature_df(self):
        raise Exception("parquet parser doesn't support non-token, non-section page features")

    def _parse_meta(self):
        pass
    
class Volume(object):

    def __init__(self, path=False, id=False, parser='json', default_page_section='body', **kwargs):
        '''
        The Volume allows simplified, Pandas-based access to the HTRC
        Extracted Features files.
        
        This class recruits a VolumeParser class to read its data and parse
        it to up to four dataframes:
            - tokencounts : Case-sensitive, POS-tagged token counts,
            per section (body/header/footer) and page.
            - metadata : Data about the book.
            - page features : Features specific to a pages.
            - section features : Features specific to sections
            (body/header/footer) of each page.
        
        Most of the time, the parser with be the default json parser, which
        deals with the format that HTRC distributes, but for various reasons
        you may want to use or write alternative formats. e.g. perhaps you
        just need a nice view into the metadata, or hope for quicker access
        specifically to tokencounts.
        '''
        self._tokencounts = pd.DataFrame()
        self._line_chars = pd.DataFrame()
        self._page_features = pd.DataFrame()
        self._section_features = pd.DataFrame()
        
        self._extra_metadata = None
        self.default_page_section = default_page_section
        
        if parser == 'json':
            self.parser = jsonVolumeParser(path, id, **kwargs)
        elif parser == 'parquet':
            self.parser = parquetVolumeParser(path, id, **kwargs)
        elif issubclass(parser, baseVolumeParser):
            self.parser = parser(path, id, **kwargs)
        else:
            raise Exception("No valid parser defined.")
            
        self._update_meta_attrs()
    
    def _update_meta_attrs(self):
        ''' Takes metadata from the parser's metadata variable and 
        assigns it to attributes in the Volume '''
        for k, v in self.parser.meta.items():
            setattr(self, k, v)

    def __iter__(self):
        return self.pages()

    def __str__(self):
        try:
            return "<HTRC Volume: %s - %s (%s)>" % (self.id, self.title, self.year)
        except:
            return "<HTRC Volume: %s>" % self.id

    def _repr_html_(self):
        html_template = "<strong><a href='%s'>%s</a></strong> by <em>%s</em> (%s, %s pages) - <code>%s</code>"
        try:
            return html_template % (self.handle_url, self.title, ",".join(self.author), self.year, self.page_count, self.id)
        except:
            return "<strong><a href='%s'>%s</a></strong>" % (self.handle_url, self.title)

    def page_features(self, feature='all', page_select=False):
        if self._page_features.empty:
            self._page_features = self.parser._make_page_feature_df()
            
        return self._get_basic_feature(self._page_features, section='all', feature=feature, page_select=page_select)
    
    def section_features(self, feature='all', section='default', page_select=False):
        if self._section_features.empty:
            self._section_features = self.parser._make_section_feature_df()
        return self._get_basic_feature(self._section_features, section=section, feature=feature, page_select=page_select)

    def _get_basic_feature(self, df, feature='all', section='default', page_select=False):
        '''Selects a basic feature from a page_features or section_features dataframe'''
        
        if section == 'default':
            section = self.default_page_section
        
        if page_select:
            df = df.xs(page_select, level='page', drop_level=False)
        
        if feature is not 'all':
            df = df[feature]

        if section in ['header', 'body', 'footer']:
            return df.xs(section, level='section')
        elif section == 'all':
            return df
        elif section == 'group':
            return df.sum()
        else:
            raise Exception("Bad Section Arg")

    @property
    def year(self):
        ''' A friendlier name wrapping Volume.pubDate '''
        return self.pub_date
    
    @property
    def author(self):
        ''' A friendlier name wrapping Volume.names. Returns list. '''
        return self.names

    @property
    def metadata(self):
        """
        Fetch additional information about a volume from the HathITrust Bibliographic API.

        See: https://www.hathitrust.org/bib_api

        :return: A `pymarc` record. See pymarc's documentation for details on using it.
        """
        if not self._extra_metadata:
            logging.debug("Looking up full metadata for {0}".format(self.id))
            data = requests.get(self.ht_bib_url).json()

            record_id = data['items'][0]['fromRecord']
            marc = data['records'][record_id]['marc-xml']

            # Pymarc only reads a file, so stream the text as if it was one
            xml_stream = StringIO(marc)
            xml_record = pymarc.parse_xml_to_array(xml_stream)[0]
            xml_stream.close()

            self._extra_metadata = xml_record
        return self._extra_metadata

    def tokens(self, section='default', case=True, page_select=False):
        ''' Get unique tokens '''
        tokens = (self.tokenlist(section=section, page_select=page_select)
                  .index.get_level_values('token').to_series())
        if case:
            return tokens.unique().tolist()
        else:
            return tokens.str.lower().unique().tolist()

    def pages(self, **kwargs):
        ''' Iterate through Page objects with a reference to this class.
            This is mostly a convenience these days - logic exists in
            the Volume class.
        '''
        for seq in self.parser.seqs:
            yield Page(seq, self, **kwargs)

    def tokens_per_page(self, **kwargs):
        '''
        Return a Series page lengths
        '''
        return self.section_features(feature='tokenCount')

    def line_counts(self, **kwargs):
        ''' Return a Series of line counts, per page '''
        return self.section_features(feature='lineCount', **kwargs)

    def empty_line_counts(self, section='default', **kwargs):
        ''' Return a list of empty line counts, per page '''
        return self.section_features(feature='emptyLineCount', **kwargs)

    def cap_alpha_seq(self, **kwargs):
        logging.warning("At the volume-level, use Volume.cap_alpha_seqs()")
        return self.cap_alpha_seqs(**kwargs)

    def cap_alpha_seqs(self, section='body', **kwargs):
        ''' Return the longest length of consecutive capital letters starting a
        line on the page. Returns a list for all pages. Only includes the body:
        header/footer information is not included.
        '''
        if ('section' in kwargs) and kwargs['section'] != 'body':
            logging.warning("cap_alpha_seq only includes counts for the body "
                         "section of pages.")
            kwargs['section'] = 'body'
        return self.section_features(feature='capAlphaSeq', **kwargs)

    def sentence_counts(self, **kwargs):
        ''' Return a list of sentence counts, per page '''
        return self.section_features(feature='sentenceCount', **kwargs)

    def tokenlist(self, pages=True, section='default', case=True, pos=True,
<<<<<<< HEAD
                  page_freq=False, page_select=False, drop_section=False):
=======
                  page_freq=False, htid=False, **kwargs):
>>>>>>> 61cc2fa3
        ''' Get or set tokencounts DataFrame

        pages[bool]: Keep page-level info if true, else fold.

        section[string]: Which part of the page to return. In addition to
            'header', 'body', and 'footer', 'all' will return a DataFrame with
            all the sections, 'group' will sum all sections,
            section in ['header', 'footer', 'body'] will return those fields
            section == 'all' will group and sum all sections
            section == 'default' falls back on what the page object has saved

        case[bool] : Preserve case, or fold.

        pos[bool] : Specify whether to return frequencies per part of speech,
                    or simply by word

        page_freq[bool] : Whether to count page frequency (1 if it occurs on
        the page, else 0) or a term frequency (counts for the term, per page)
        
<<<<<<< HEAD
        page_select[int] : Page sequence number for optionally choosing just one
            page.
            
        drop_section[bool]: Whether to drop the index level refering to the section.
        
=======
        htid[bool]: whether to add an index level with the htid included.
>>>>>>> 61cc2fa3
        '''
        if section == 'default':
            section = self.default_page_section
        
        assert not (page_select and not pages)

        # Create the internal representation if it does not already
        # exist. This will only need to exist once
        if self._tokencounts.empty:
            self._tokencounts = self.parser._make_tokencount_df()
        
        assert(('token' in self._tokencounts.index.names) or ('lower' in self._tokencounts.index.names))
        
        # Allow incomplete internal representations, as long as the args don't want the missing
        # data
        for arg, column in [(pages, 'page'), (page_select, 'page'), (case, 'token'),
                            (pos, 'pos')]:
            if arg and column not in self._tokencounts.index.names:
                raise Exception("Your internal tokenlist representation does not have enough "
                                "information for the current args. Missing column: %s" % column)
        
        if page_select:
            try:
                df = self._tokencounts.xs(page_select,
                                          level='page', drop_level=False)
            except KeyError:
                # Empty tokenlist
                return self._tokencounts.iloc[0:0]
        else:
            df = self._tokencounts

<<<<<<< HEAD
        df = group_tokenlist(df, pages=pages, section=section,
                               case=case, pos=pos, page_freq=page_freq)
        
        if drop_section:
            return df.droplevel('section')
        else:
            return df
        
=======
        tl = group_tokenlist(self._tokencounts, pages=pages, section=section,
                               case=case, pos=pos, page_freq=page_freq)
        
        if htid:
            # Prepent level with htid
            tl = pd.concat([tl], keys=[self.id], names=['htid'])
        
        return tl
>>>>>>> 61cc2fa3

    def term_page_freqs(self, page_freq=True, case=True):
        ''' Return a term frequency x page matrix, or optionally a
        page frequency x page matrix '''
        all_page_dfs = self.tokenlist(page_freq=page_freq, case=case)
        return all_page_dfs.reset_index()\
                           .groupby(['token', 'page'], as_index=False).sum()\
                           .pivot(index='page', columns='token',
                                  values='count')\
                           .fillna(0)
    
    def chunked_tokenlist(self, chunk_target = 10000, max_adjust=1000, **kwargs):
        '''
        Return a tokenlist grouped by numbered 'chunks', which are roughly `chunk_target`
        sized.
        
        Pass arguments to tokenlist() for the proper pos, case, and section args.
        
        Strategy:
        - pages are collected together until their word count is > chunk_target
        - chunk_target is adjusted slightly to minimize the size of straggler chunks
        - `max_adjust` limits how much the chunk size target can deviate - any difference
            is split between the first and last chunks so that the remaining chunks are
            more intact
        
        '''
        # Chunking won't work with pages=False
        kwargs['pages'] = True
        tl = self.tokenlist(**kwargs)
        
        if tl.empty:
            tl = tl.copy()
            tl.columns = [col if col != 'page' else 'chunk'  for col in tl.columns]
            return tl

        tokens_per_page = self.tokens_per_page()
        ntokens = tokens_per_page.sum(axis=0).values[0]

        if ntokens < chunk_target:
            # Avoid division by zero errors.
            chunk_target = ntokens
            
        nchunks = int(ntokens/chunk_target)

        
        overflow = (ntokens % chunk_target)
        avg_page_n = ntokens / self.page_count

        # If the remainder is more than half of a chunk, a new chunk will be created
        # and difference will be distributed by subtracting from all the chunks
        if overflow > chunk_target/2:
            overflow -= chunk_target
            nchunks += 1

        if np.abs(overflow) > (nchunks * max_adjust):
            # Limit how much of the overflow we distribute across 
            # all chunks, distributing the rest across the first and last
            edgeadjust = .5 * (overflow - np.sign(overflow)*max_adjust*nchunks)
            overflow = np.sign(overflow)*max_adjust
        else:
            edgeadjust = 0

        chunk_target += int(overflow / nchunks)
        
        counter = 0
        chunkname = 1
        page_collector = []
        chunk_collector = []

        groups = tl.groupby(level='page')

        for pagen, group in groups:
            ntokens = group['count'].sum()

            page_collector.append(group)
            counter += ntokens

            firstchunk_full = (edgeadjust and (chunkname == 1) and (counter > (chunk_target + edgeadjust - avg_page_n/2)))
            regularchunk_full = (counter > (chunk_target - avg_page_n/2))

            
            if (firstchunk_full or regularchunk_full) and len(page_collector) and (chunkname < nchunks):
                chunk = fold_pages(page_collector, chunkname)
                chunk_collector.append(chunk)

                chunkname += 1
                page_collector = []
                counter = 0

        # Finally
        if len(page_collector):
            chunk = fold_pages(page_collector, chunkname)
            chunk_collector.append(chunk)

        chunked_tl = pd.concat(chunk_collector)
        return chunked_tl

    def term_volume_freqs(self, page_freq=True, pos=True, case=True):
        ''' Return a list of each term's frequency in the entire volume '''
        df = self.tokenlist(page_freq=page_freq, pos=pos, case=case)
        groups = ['token'] if not pos else ['token', 'pos']
        return df.reset_index().drop(['page'], axis=1)\
                 .groupby(groups, as_index=False).sum()\
                 .sort_values(by='count', ascending=False)

    def end_line_chars(self, **args):
        '''
        Get counts of characters at the end of lines, i.e. the characters on
        the far right of the page.
        '''
        return self.line_chars(place='end', **args)

    def begin_line_chars(self, **args):
        '''
        Get counts of characters at the begin of lines, i.e. the characters on
        the far left of the page.
        '''
        return self.line_chars(place='begin', **args)

    def line_chars(self, section='default', place='all', page_select=False):
        '''
        Interface for all begin/end of line character information.
        '''

        # Create the internal representation
        if self._line_chars.empty:
            self._line_chars = self.parser._make_line_char_df()
        
        df = self._line_chars
        if page_select:
            try:
                df = df.xs(page_select, level='page',
                                         drop_level=False)
            except KeyError:
                # Empty tokenlist
                return self._line_chars.iloc[0:0]
            
        if section == 'default':
            section = self.default_page_section

        return group_linechars(df, section=section, place=place)
    
    def save_parquet(self, path, meta=True, tokens=True, chars=False, 
                     section_features=False, compression='snappy',
                     token_kwargs=dict(section='all', drop_section=False)
                     ):
        '''
        Save the internal representations of feature data to parquet, and the metadata to json,
        using the naming convention used by parquetVolumeParser.
        
        The primary use is for converting the feature files to something more efficient. By default,
        only metadata and tokencounts are saved.
        
        Saving page features is currently unsupported, as it's an ill-fit for parquet. This is currently
        just the language-inferences for each page - everything else is in section features 
        (page by body/header/footer).
        
        Since Volumes partially support incomplete dataframes, you can pass Volume.tokenlist arguments
        as a dict with token_kwargs. For example, if you want to save a representation with only body
        information, drop the 'section' level of the index, and fold part-of-speech counts, you can pass
        token_kwargs=dict(section='body', drop_section=True, pos=False).
        '''
        fname_root = os.path.join(path, self.id)
        
        if meta:
            with open(fname_root + '.meta.json', mode='w') as f:
                json.dump(self.parser.meta, f)
        
        if tokens:
            try:
                feats = self.tokenlist(**token_kwargs)
            except:
                # In the internal representation is incomplete, returning the above may fail,
                # but the cache may have an acceptable dataset to return
                feats = self._tokencounts
            if not feats.empty:
                feats.to_parquet(fname_root + '.tokens.parquet', compression=compression)
            
        if section_features:
            feats = self.section_features(section='all')
            if not feats.empty:
                feats.to_parquet(fname_root + '.section.parquet', compression=compression)
            
        if chars:
            feats = self.line_chars()
            if not feats.empty:
                feats.to_parquet(fname_root + '.chars.parquet', compression=compression)
    
    def __str__(self):
        def truncate(s, maxlen):
            if len(s) > maxlen:
                return s[:maxlen].strip() + "..."
            else:
                return s.strip()
        return "<Volume: %s (%s) by %s>" % (truncate(self.title, 30), self.year, truncate(self.author[0], 40))
<<<<<<< HEAD

=======
 
    
>>>>>>> 61cc2fa3
class Page:

    BASIC_FIELDS = [('seq', 'seq'), ('tokenCount', '_token_count'),
                    ('languages', 'languages')]
    ''' List of fields which return primitive values in the schema, as tuples
    with (CamelCase, lower_with_under) mapping '''
    SECTION_FIELDS = ['lineCount', 'emptyLineCount', 'sentenceCount',
                      'capAlphaSeq']
    ''' Fields that are counted by section.'''

    def __init__(self, seq, volume, default_section='body'):
        self.default_section = default_section
        self.volume = volume
        self.seq = int(seq)

        assert(self.default_section in SECREF + ['all', 'group'])

<<<<<<< HEAD
    def tokens(self, **kwargs):
        ''' Get unique tokens. Use args from Volume. '''
        return self.volume.tokens(page_select=self.seq, **kwargs)
=======
        for key, pythonkey in self.BASIC_FIELDS:
            if key in pageobj:
                setattr(self, pythonkey, pageobj[key])

        arr = np.zeros((len(SECREF), len(self.SECTION_FIELDS)), dtype='u4')
        for i, sec in enumerate(SECREF):
                for j, stat in enumerate(self.SECTION_FIELDS):
                            if stat in self._json[sec]:
                                arr[i, j] = self._json[sec][stat]
                            else:
                                arr[i, j] = 0
        self._basic_stats = pd.DataFrame(arr, columns=self.SECTION_FIELDS,
                                         index=SECREF)

    def tokens(self, section='default', case=True):
        ''' Get unique tokens '''
        tokens = self.tokenlist(section=section).index\
                     .get_level_values('token').to_series()
        if case:
            return tokens.unique().tolist()
        else:
            return tokens.str.lower().unique().tolist()

    def count(self):
        return self._json['tokenCount'].astype(int).sum()
>>>>>>> 61cc2fa3

    def line_count(self, section='default'):
        return self.volume.section_features(page_select=self.seq, feature='lineCount').values[0]

    def empty_line_count(self, section='default'):
        return self.volume.section_features(page_select=self.seq, feature='emptyLineCount').values[0]

    def cap_alpha_seq(self, section='body'):
        ''' Return the longest length of consecutive capital letters starting a
        line on the page. Returns an integer. Only includes the body:
        header/footer information is not included.
        '''
        if section != 'body':
            logging.warning("cap_alpha_seq only includes counts for the body "
                         "section of pages.")
        return self.volume.cap_alpha_seqs(page_select=self.seq).values[0]

    def sentence_count(self, section='default'):
        return self.volume.sentence_counts(page_select=self.seq).values[0]

    def tokenlist(self, **kwargs):
        '''
        Get tokencounts DataFrame.Use args from Volume.tokenlist().
        '''
        return self.volume.tokenlist(page_select=self.seq, **kwargs)

    def end_line_chars(self, **kwargs):
        return self.line_chars(place='end', **kwargs)

    def begin_line_chars(self, **kwargs):
        return self.line_chars(place='begin', **kwargs)

    def line_chars(self, **kwargs):
        '''
        Get a dataframe of character counts at the start and end of lines. Use
        args from Volume.line_chars().
        '''
        return self.volume.line_chars(page_select=self.seq, **kwargs)

    def token_count(self, **kwargs):
        ''' Count total tokens on the page '''
        return self.volume.section_features(page_select=self.seq, feature='tokenCount', **kwargs).values[0]

    def __str__(self):
        if self.volume:
            name = "<page %s of volume %s>" % (self.seq, self.volume.id)
        else:
            name = "<page %s with no volume parent>" % (self.seq)
        return name<|MERGE_RESOLUTION|>--- conflicted
+++ resolved
@@ -832,11 +832,9 @@
         return self.section_features(feature='sentenceCount', **kwargs)
 
     def tokenlist(self, pages=True, section='default', case=True, pos=True,
-<<<<<<< HEAD
-                  page_freq=False, page_select=False, drop_section=False):
-=======
-                  page_freq=False, htid=False, **kwargs):
->>>>>>> 61cc2fa3
+                  page_freq=False, page_select=False, drop_section=False,
+                  htid=False, **kwargs):
+
         ''' Get or set tokencounts DataFrame
 
         pages[bool]: Keep page-level info if true, else fold.
@@ -856,15 +854,12 @@
         page_freq[bool] : Whether to count page frequency (1 if it occurs on
         the page, else 0) or a term frequency (counts for the term, per page)
         
-<<<<<<< HEAD
         page_select[int] : Page sequence number for optionally choosing just one
             page.
             
         drop_section[bool]: Whether to drop the index level refering to the section.
-        
-=======
+
         htid[bool]: whether to add an index level with the htid included.
->>>>>>> 61cc2fa3
         '''
         if section == 'default':
             section = self.default_page_section
@@ -896,25 +891,17 @@
         else:
             df = self._tokencounts
 
-<<<<<<< HEAD
         df = group_tokenlist(df, pages=pages, section=section,
                                case=case, pos=pos, page_freq=page_freq)
         
         if drop_section:
-            return df.droplevel('section')
-        else:
-            return df
-        
-=======
-        tl = group_tokenlist(self._tokencounts, pages=pages, section=section,
-                               case=case, pos=pos, page_freq=page_freq)
+            df = return df.droplevel('section')
         
         if htid:
             # Prepent level with htid
-            tl = pd.concat([tl], keys=[self.id], names=['htid'])
-        
-        return tl
->>>>>>> 61cc2fa3
+            df = pd.concat([df], keys=[self.id], names=['htid'])
+        
+        return df
 
     def term_page_freqs(self, page_freq=True, case=True):
         ''' Return a term frequency x page matrix, or optionally a
@@ -1110,12 +1097,7 @@
             else:
                 return s.strip()
         return "<Volume: %s (%s) by %s>" % (truncate(self.title, 30), self.year, truncate(self.author[0], 40))
-<<<<<<< HEAD
-
-=======
- 
-    
->>>>>>> 61cc2fa3
+
 class Page:
 
     BASIC_FIELDS = [('seq', 'seq'), ('tokenCount', '_token_count'),
@@ -1133,37 +1115,9 @@
 
         assert(self.default_section in SECREF + ['all', 'group'])
 
-<<<<<<< HEAD
     def tokens(self, **kwargs):
         ''' Get unique tokens. Use args from Volume. '''
         return self.volume.tokens(page_select=self.seq, **kwargs)
-=======
-        for key, pythonkey in self.BASIC_FIELDS:
-            if key in pageobj:
-                setattr(self, pythonkey, pageobj[key])
-
-        arr = np.zeros((len(SECREF), len(self.SECTION_FIELDS)), dtype='u4')
-        for i, sec in enumerate(SECREF):
-                for j, stat in enumerate(self.SECTION_FIELDS):
-                            if stat in self._json[sec]:
-                                arr[i, j] = self._json[sec][stat]
-                            else:
-                                arr[i, j] = 0
-        self._basic_stats = pd.DataFrame(arr, columns=self.SECTION_FIELDS,
-                                         index=SECREF)
-
-    def tokens(self, section='default', case=True):
-        ''' Get unique tokens '''
-        tokens = self.tokenlist(section=section).index\
-                     .get_level_values('token').to_series()
-        if case:
-            return tokens.unique().tolist()
-        else:
-            return tokens.str.lower().unique().tolist()
-
-    def count(self):
-        return self._json['tokenCount'].astype(int).sum()
->>>>>>> 61cc2fa3
 
     def line_count(self, section='default'):
         return self.volume.section_features(page_select=self.seq, feature='lineCount').values[0]
