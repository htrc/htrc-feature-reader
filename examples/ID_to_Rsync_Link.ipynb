--- conflicted
+++ resolved
@@ -85,45 +85,7 @@
    "cell_type": "markdown",
    "metadata": {},
    "source": [
-<<<<<<< HEAD
-    "When you install the HTRC Feature Reader, a command line utility is installed, `htid2rsync`, which does this same conversion process.\n",
-    "\n",
-    "```bash\n",
-    "$ htid2rsync --help\n",
-    "usage: htid2rsync [-h] id [id ...]\n",
-    "\n",
-    "Convert a HathiTrust ID to a pairtree path for Rsyncing that id's Extracted\n",
-    "Features dataset file. This does not check if the file exists.\n",
-    "\n",
-    "positional arguments:\n",
-    "  id          A HathiTrust id or multiple ids to convert.\n",
-    "```\n",
-    "\n",
-    "As is noted in the help message above, it can be used with a single ID or multiple IDs.\n",
-    "\n",
-    "```bash\n",
-    "$ htid2rsync miun.adx6300.0001.001 hvd.32044010273894\n",
-    "miun/pairtree_root/ad/x6/30/0,/00/01/,0/01/adx6300,0001,001/miun.adx6300,0001,001.json.bz2\n",
-    "hvd/pairtree_root/32/04/40/10/27/38/94/32044010273894/hvd.32044010273894.json.bz2\n",
-    "```\n",
-    "\n",
-    "This should work on all operating systems. If not, leave a bug report at https://github.com/htrc/htrc-feature-reader.\n",
-    "\n",
-    "On Unix or Linux command lines, you can send these files directly into RSync by specifying `--files-from=-`, which tells Rsync to listen for a file list sent in from the previous command with a pipe (`|`):\n",
-    "\n",
-    "```bash\n",
-    "$ htid2rsync miun.adx6300.0001.001 hvd.32044010273894 | rsync -azv --files-from=- data.analytics.hathitrust.org::pd-features/ my-local-folder/\n",
-    "```"
-   ]
-  },
-  {
-   "cell_type": "markdown",
-   "metadata": {},
-   "source": [
-    "### Without the HTRC Feature Reader Library"
-=======
     "## Without the HTRC Feature Reader Library"
->>>>>>> ee98e38b
    ]
   },
   {
@@ -221,7 +183,7 @@
     "The Extracted Features for this volume can be downloaded using RSync:\n",
     "\n",
     "```\n",
-    "rsync -azv data.analytics.hathitrust.org::pd-features/{{URL}} .\n",
+    "rsync -azv data.sharc.hathitrust.org::pd-features/{{URL}} .\n",
     "```"
    ]
   },
@@ -316,13 +278,13 @@
     "Syncing from a file of URLs can be done as follows:\n",
     "\n",
     "```\n",
-    "rsync -azv --files-from=rsync-urls.txt data.analytics.hathitrust.org::pd-features/ files/\n",
+    "rsync -azv --files-from=rsync-urls.txt data.sharc.hathitrust.org::pd-features/ files/\n",
     "```\n",
     "\n",
     "If you don't need the full pairtree directory structure, it can be flattened to a single folder. This example uses [GNU Parallel](http://www.gnu.org/software/parallel/), available for Linux or Mac OS, or installed on Cygwin in Windows.\n",
     "\n",
     "```\n",
-    "find sample-files/ -type -f -name \"*json.bz2\"| parallel mv {} just-one-folder/\n",
+    "find sample-files/ -type -f | parallel --eta mv {} just-one-folder/\n",
     "```"
    ]
   },
